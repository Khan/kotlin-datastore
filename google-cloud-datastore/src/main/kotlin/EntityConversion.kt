--- conflicted
+++ resolved
@@ -10,10 +10,7 @@
 import com.google.cloud.datastore.DoubleValue
 import com.google.cloud.datastore.Entity
 import com.google.cloud.datastore.KeyValue
-<<<<<<< HEAD
-=======
 import com.google.cloud.datastore.ListValue
->>>>>>> f77d1804
 import com.google.cloud.datastore.LongValue
 import com.google.cloud.datastore.NullValue
 import com.google.cloud.datastore.StringValue
@@ -391,48 +388,5 @@
             ?: parameter?.let(::metaAnnotationIndexed)
             ?: false
 
-<<<<<<< HEAD
-    val value = when (propertyValue) {
-        // Note that we have to duplicate the .setExcludeFromIndexes and .build
-        // calls here because both of those functions are generic and do not
-        // type check on a builder with unknown type parameters.
-        is ByteArray -> BlobValue.newBuilder(Blob.copyFrom(propertyValue))
-            .setExcludeFromIndexes(!indexed)
-            .build()
-        is Boolean -> BooleanValue.newBuilder(propertyValue)
-            .setExcludeFromIndexes(!indexed)
-            .build()
-        is Double -> DoubleValue.newBuilder(propertyValue)
-            .setExcludeFromIndexes(!indexed)
-            .build()
-        is Long -> LongValue.newBuilder(propertyValue)
-            .setExcludeFromIndexes(!indexed)
-            .build()
-        is String -> StringValue.newBuilder(propertyValue)
-            .setExcludeFromIndexes(!indexed)
-            .build()
-        is LocalDateTime -> {
-            val timestamp = Timestamp.ofTimeSecondsAndNanos(
-                propertyValue.toEpochSecond(ZoneOffset.UTC),
-                propertyValue.nano)
-            TimestampValue.newBuilder(timestamp)
-                .setExcludeFromIndexes(!indexed)
-                .build()
-        }
-        is Key<*> -> KeyValue.newBuilder(propertyValue.toDatastoreKey())
-            .setExcludeFromIndexes(!indexed)
-            .build()
-        // TODO(colin): implement other property types (see
-        // getExistingTypedProperty for more detail)
-        null -> NullValue.newBuilder()
-            .setExcludeFromIndexes(!indexed)
-            .build()
-        else ->
-            throw IllegalArgumentException(
-                "Unable to store property $name in the datastore")
-    }
-    value?.let { set(name, it) }
-=======
     set(name, propertyValueToDatastoreValue(name, propertyValue, indexed))
->>>>>>> f77d1804
 }